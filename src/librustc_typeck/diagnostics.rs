// Copyright 2014 The Rust Project Developers. See the COPYRIGHT
// file at the top-level directory of this distribution and at
// http://rust-lang.org/COPYRIGHT.
//
// Licensed under the Apache License, Version 2.0 <LICENSE-APACHE or
// http://www.apache.org/licenses/LICENSE-2.0> or the MIT license
// <LICENSE-MIT or http://opensource.org/licenses/MIT>, at your
// option. This file may not be copied, modified, or distributed
// except according to those terms.

#![allow(non_snake_case)]

register_long_diagnostics! {

E0046: r##"
When trying to make some type implement a trait `Foo`, you must, at minimum,
provide implementations for all of `Foo`'s required methods (meaning the
methods that do not have default implementations), as well as any required
trait items like associated types or constants.
"##,

E0049: r##"
This error indicates that an attempted implementation of a trait method
has the wrong number of type parameters.

For example, the trait below has a method `foo` with a type parameter `T`,
but the implementation of `foo` for the type `Bar` is missing this parameter:

```
trait Foo {
    fn foo<T: Default>(x: T) -> Self;
}

struct Bar;

// error: method `foo` has 0 type parameters but its trait declaration has 1
// type parameter
impl Foo for Bar {
    fn foo(x: bool) -> Self { Bar }
}
```
"##,

E0050: r##"
This error indicates that an attempted implementation of a trait method
has the wrong number of function parameters.

For example, the trait below has a method `foo` with two function parameters
(`&self` and `u8`), but the implementation of `foo` for the type `Bar` omits
the `u8` parameter:

```
trait Foo {
    fn foo(&self, x: u8) -> bool;
}

struct Bar;

// error: method `foo` has 1 parameter but the declaration in trait `Foo::foo`
// has 2
impl Foo for Bar {
    fn foo(&self) -> bool { true }
}
```
"##,

E0053: r##"
For any given method of a trait, the mutabilities of the parameters must match
between the trait definition and the implementation.

Here's an example where the mutability of the `self` parameter is wrong:

```
trait Foo { fn foo(&self); }

struct Bar;

impl Foo for Bar {
    // error, the signature should be `fn foo(&self)` instead
    fn foo(&mut self) { }
}

fn main() {}
```

Here's another example, this time for a non-`self` parameter:

```
trait Foo { fn foo(x: &mut bool) -> bool; }

struct Bar;

impl Foo for Bar {
    // error, the type of `x` should be `&mut bool` instead
    fn foo(x: &bool) -> bool { *x }
}

fn main() {}
```


"##,

E0054: r##"
It is not allowed to cast to a bool. If you are trying to cast a numeric type
to a bool, you can compare it with zero instead:

```
let x = 5;

// Ok
let x_is_nonzero = x != 0;

// Not allowed, won't compile
let x_is_nonzero = x as bool;
```
"##,

E0062: r##"
This error indicates that during an attempt to build a struct or struct-like
enum variant, one of the fields was specified more than once. Each field should
be specified exactly one time.
"##,

E0063: r##"
This error indicates that during an attempt to build a struct or struct-like
enum variant, one of the fields was not provided. Each field should be specified
exactly once.
"##,

E0066: r##"
Box placement expressions (like C++'s "placement new") do not yet support any
place expression except the exchange heap (i.e. `std::boxed::HEAP`).
Furthermore, the syntax is changing to use `in` instead of `box`. See [RFC 470]
and [RFC 809] for more details.

[RFC 470]: https://github.com/rust-lang/rfcs/pull/470
[RFC 809]: https://github.com/rust-lang/rfcs/pull/809
"##,

E0067: r##"
The left-hand side of an assignment operator must be an lvalue expression. An
lvalue expression represents a memory location and includes item paths (ie,
namespaced variables), dereferences, indexing expressions, and field references.

```
use std::collections::LinkedList;

// Good
let mut list = LinkedList::new();


// Bad: assignment to non-lvalue expression
LinkedList::new() += 1;
```
"##,

E0069: r##"
The compiler found a function whose body contains a `return;` statement but
whose return type is not `()`. An example of this is:

```
// error
fn foo() -> u8 {
    return;
}
```

Since `return;` is just like `return ();`, there is a mismatch between the
function's return type and the value being returned.
"##,

E0081: r##"
Enum discriminants are used to differentiate enum variants stored in memory.
This error indicates that the same value was used for two or more variants,
making them impossible to tell apart.

```
// Good.
enum Enum {
    P,
    X = 3,
    Y = 5
}

// Bad.
enum Enum {
    P = 3,
    X = 3,
    Y = 5
}
```

Note that variants without a manually specified discriminant are numbered from
top to bottom starting from 0, so clashes can occur with seemingly unrelated
variants.

```
enum Bad {
    X,
    Y = 0
}
```

Here `X` will have already been assigned the discriminant 0 by the time `Y` is
encountered, so a conflict occurs.
"##,

E0082: r##"
The default type for enum discriminants is `isize`, but it can be adjusted by
adding the `repr` attribute to the enum declaration. This error indicates that
an integer literal given as a discriminant is not a member of the discriminant
type. For example:

```
#[repr(u8)]
enum Thing {
    A = 1024,
    B = 5
}
```

Here, 1024 lies outside the valid range for `u8`, so the discriminant for `A` is
invalid. You may want to change representation types to fix this, or else change
invalid discriminant values so that they fit within the existing type.

Note also that without a representation manually defined, the compiler will
optimize by using the smallest integer type possible.
"##,

E0083: r##"
At present, it's not possible to define a custom representation for an enum with
a single variant. As a workaround you can add a `Dummy` variant.

See: https://github.com/rust-lang/rust/issues/10292
"##,

E0084: r##"
It is impossible to define an integer type to be used to represent zero-variant
enum values because there are no zero-variant enum values. There is no way to
construct an instance of the following type using only safe code:

```
enum Empty {}
```
"##,

E0106: r##"
This error indicates that a lifetime is missing from a type. If it is an error
inside a function signature, the problem may be with failing to adhere to the
lifetime elision rules (see below).

Here are some simple examples of where you'll run into this error:

```
struct Foo { x: &bool }        // error
struct Foo<'a> { x: &'a bool } // correct

enum Bar { A(u8), B(&bool), }        // error
enum Bar<'a> { A(u8), B(&'a bool), } // correct

type MyStr = &str;        // error
type MyStr<'a> = &'a str; //correct

```

Lifetime elision is a special, limited kind of inference for lifetimes in
function signatures which allows you to leave out lifetimes in certain cases.
For more background on lifetime elision see [the book][book-le].

The lifetime elision rules require that any function signature with an elided
output lifetime must either have

 - exactly one input lifetime
 - or, multiple input lifetimes, but the function must also be a method with a
   `&self` or `&mut self` receiver

In the first case, the output lifetime is inferred to be the same as the unique
input lifetime. In the second case, the lifetime is instead inferred to be the
same as the lifetime on `&self` or `&mut self`.

Here are some examples of elision errors:

```
// error, no input lifetimes
fn foo() -> &str { ... }

// error, `x` and `y` have distinct lifetimes inferred
fn bar(x: &str, y: &str) -> &str { ... }

// error, `y`'s lifetime is inferred to be distinct from `x`'s
fn baz<'a>(x: &'a str, y: &str) -> &str { ... }
```

[book-le]: http://doc.rust-lang.org/nightly/book/lifetimes.html#lifetime-elision
"##,

E0107: r##"
This error means that an incorrect number of lifetime parameters were provided
for a type (like a struct or enum) or trait.

Some basic examples include:

```
struct Foo<'a>(&'a str);
enum Bar { A, B, C }

struct Baz<'a> {
    foo: Foo,     // error: expected 1, found 0
    bar: Bar<'a>, // error: expected 0, found 1
}
```

Here's an example that is currently an error, but may work in a future version
of Rust:

```
struct Foo<'a>(&'a str);

trait Quux { }
impl Quux for Foo { } // error: expected 1, found 0
```

Lifetime elision in implementation headers was part of the lifetime elision
RFC. It is, however, [currently unimplemented][iss15872].

[iss15872]: https://github.com/rust-lang/rust/issues/15872
"##,

E0131: r##"
It is not possible to define `main` with type parameters, or even with function
parameters. When `main` is present, it must take no arguments and return `()`.
"##,

E0132: r##"
It is not possible to declare type parameters on a function that has the `start`
attribute. Such a function must have the following type signature:

```
fn(isize, *const *const u8) -> isize
```
"##,

E0166: r##"
This error means that the compiler found a return expression in a function
marked as diverging. A function diverges if it has `!` in the place of the
return type in its signature. For example:

```
fn foo() -> ! { return; } // error
```

For a function that diverges, every control path in the function must never
return, for example with a `loop` that never breaks or a call to another
diverging function (such as `panic!()`).
"##,

E0184: r##"
Explicitly implementing both Drop and Copy for a type is currently disallowed.
This feature can make some sense in theory, but the current implementation is
incorrect and can lead to memory unsafety (see [issue #20126][iss20126]), so
it has been disabled for now.

[iss20126]: https://github.com/rust-lang/rust/issues/20126
"##,

<<<<<<< HEAD
E0197: r##"
Inherent implementations (one that do not implement a trait but provide
methods associated with a type) are always safe because they are not
implementing an unsafe trait. Removing the unsafe keyword from the inherent
implementation will resolve this error.

struct Foo;

// this will cause this error
unsafe impl Foo { }
// converting it to this will fix it
impl Foo { }

"##,

E0198: r##"
A negative implementation is one that excludes a type from implementing a
particular trait. Not being able to use a trait is always a safe operation,
so negative implementations are always safe and never need to be marked as
unsafe.

struct Foo;

// unsafe is unnecessary
unsafe impl !Clone for Foo { }
// this will compile
impl !Clone for Foo { }

"##,

E0199: r##"
Safe traits should not have unsafe implementations, therefore marking an
implementation for a safe trait unsafe will cause a compiler error. Removing the
unsafe marker on the trait noted in the error will resolve this problem.

struct Foo;

trait Bar { }

// this won't compile because Bar is safe
unsafe impl Bar for Foo { }
// this will compile
impl Bar for Foo { }

"##,

E0200: r##"
Unsafe traits must have unsafe implementations. This error occurs when an
implementation for an unsafe trait isn't marked as unsafe. This may be resolved
by marking the unsafe implementation as unsafe.

struct Foo;

unsafe trait Bar { }

// this won't compile because Bar is unsafe and impl isn't unsafe
impl Bar for Foo { }
// this will compile
unsafe impl Bar for Foo { }

=======
E0201: r##"
It is an error to define a method--a trait method or an inherent method--more
than once.

For example,

```
struct Foo(u8);

impl Foo {
    fn bar() {}

    // error: duplicate method
    fn bar(&self) -> bool { self.0 > 5 }
}
```
>>>>>>> 571f371b
"##,

E0204: r##"
An attempt to implement the `Copy` trait for a struct failed because one of the
fields does not implement `Copy`. To fix this, you must implement `Copy` for the
mentioned field. Note that this may not be possible, as in the example of

```
struct Foo {
    foo : Vec<u32>,
}

impl Copy for Foo { }
```

This fails because `Vec<T>` does not implement `Copy` for any `T`.

Here's another example that will fail:

```
#[derive(Copy)]
struct Foo<'a> {
    ty: &'a mut bool,
}
```

This fails because `&mut T` is not `Copy`, even when `T` is `Copy` (this
differs from the behavior for `&T`, which is always `Copy`).
"##,

E0205: r##"
An attempt to implement the `Copy` trait for an enum failed because one of the
variants does not implement `Copy`. To fix this, you must implement `Copy` for
the mentioned variant. Note that this may not be possible, as in the example of

```
enum Foo {
    Bar(Vec<u32>),
    Baz,
}

impl Copy for Foo { }
```

This fails because `Vec<T>` does not implement `Copy` for any `T`.

Here's another example that will fail:

```
#[derive(Copy)]
enum Foo<'a> {
    Bar(&'a mut bool),
    Baz
}
```

This fails because `&mut T` is not `Copy`, even when `T` is `Copy` (this
differs from the behavior for `&T`, which is always `Copy`).
"##,

E0206: r##"
You can only implement `Copy` for a struct or enum. Both of the following
examples will fail, because neither `i32` (primitive type) nor `&'static Bar`
(reference to `Bar`) is a struct or enum:

```
type Foo = i32;
impl Copy for Foo { } // error

#[derive(Copy, Clone)]
struct Bar;
impl Copy for &'static Bar { } // error
```
"##,

E0243: r##"
This error indicates that not enough type parameters were found in a type or
trait.

For example, the `Foo` struct below is defined to be generic in `T`, but the
type parameter is missing in the definition of `Bar`:

```
struct Foo<T> { x: T }

struct Bar { x: Foo }
```
"##,

E0244: r##"
This error indicates that too many type parameters were found in a type or
trait.

For example, the `Foo` struct below has no type parameters, but is supplied
with two in the definition of `Bar`:

```
struct Foo { x: bool }

struct Bar<S, T> { x: Foo<S, T> }
```
"##,

E0249: r##"
This error indicates a constant expression for the array length was found, but
it was not an integer (signed or unsigned) expression.

Some examples of code that produces this error are:

```
const A: [u32; "hello"] = []; // error
const B: [u32; true] = []; // error
const C: [u32; 0.0] = []; // error
"##,

E0250: r##"
This means there was an error while evaluating the expression for the length of
a fixed-size array type.

Some examples of code that produces this error are:

```
// divide by zero in the length expression
const A: [u32; 1/0] = [];

// Rust currently will not evaluate the function `foo` at compile time
fn foo() -> usize { 12 }
const B: [u32; foo()] = [];

// it is an error to try to add `u8` and `f64`
use std::{f64, u8};
const C: [u32; u8::MAX + f64::EPSILON] = [];
```
"##,

E0322: r##"
The `Sized` trait is a special trait built-in to the compiler for types with a
constant size known at compile-time. This trait is automatically implemented
for types as needed by the compiler, and it is currently disallowed to
explicitly implement it for a type.
"##,

E0368: r##"
This error indicates that a binary assignment operator like `+=` or `^=` was
applied to the wrong types.

A couple examples of this are as follows:

```
let mut x: u16 = 5;
x ^= true; // error, `^=` cannot be applied to types `u16` and `bool`
x += ();   // error, `+=` cannot be applied to types `u16` and `()`
```

Another problem you might be facing is this: suppose you've overloaded the `+`
operator for some type `Foo` by implementing the `std::ops::Add` trait for
`Foo`, but you find that using `+=` does not work, as in this example:

```
use std::ops::Add;

struct Foo(u32);

impl Add for Foo {
    type Output = Foo;

    fn add(self, rhs: Foo) -> Foo {
        Foo(self.0 + rhs.0)
    }
}

fn main() {
    let mut x: Foo = Foo(5);
    x += Foo(7); // error, `+= cannot be applied to types `Foo` and `Foo`
}
```

This is because the binary assignment operators currently do not work off of
traits, so it is not possible to overload them. See [RFC 953] for a proposal
to change this.

[RFC 953]: https://github.com/rust-lang/rfcs/pull/953
"##

}

register_diagnostics! {
    E0023,
    E0024,
    E0025,
    E0026,
    E0027,
    E0029,
    E0030,
    E0031,
    E0033,
    E0034, // multiple applicable methods in scope
    E0035, // does not take type parameters
    E0036, // incorrect number of type parameters given for this method
    E0040, // explicit use of destructor method
    E0044, // foreign items may not have type parameters
    E0045, // variadic function must have C calling convention
    E0055, // method has an incompatible type for trait
    E0057, // method has an incompatible type for trait
    E0059,
    E0060,
    E0061,
    E0068,
    E0070,
    E0071,
    E0072,
    E0073,
    E0074,
    E0075,
    E0076,
    E0077,
    E0085,
    E0086,
    E0087,
    E0088,
    E0089,
    E0090,
    E0091,
    E0092,
    E0093,
    E0094,
    E0101,
    E0102,
    E0103,
    E0104,
    E0116,
    E0117,
    E0118,
    E0119,
    E0120,
    E0121,
    E0122,
    E0123,
    E0124,
    E0127,
    E0128,
    E0129,
    E0130,
    E0141,
    E0159,
    E0163,
    E0164,
    E0167,
    E0168,
    E0172,
    E0173, // manual implementations of unboxed closure traits are experimental
    E0174, // explicit use of unboxed closure methods are experimental
    E0178,
    E0182,
    E0183,
    E0185,
    E0186,
    E0187, // can't infer the kind of the closure
    E0188, // types differ in mutability
    E0189, // can only cast a boxed pointer to a boxed object
    E0190, // can only cast a &-pointer to an &-object
    E0191, // value of the associated type must be specified
    E0192, // negative imples are allowed just for `Send` and `Sync`
    E0193, // cannot bound type where clause bounds may only be attached to types
           // involving type parameters
    E0194,
    E0195, // lifetime parameters or bounds on method do not match the trait declaration
    E0196, // cannot determine a type for this closure
<<<<<<< HEAD
    E0201, // duplicate method in trait impl
=======
    E0197, // inherent impls cannot be declared as unsafe
    E0198, // negative implementations are not unsafe
    E0199, // implementing trait is not unsafe
    E0200, // trait requires an `unsafe impl` declaration
>>>>>>> 571f371b
    E0202, // associated items are not allowed in inherent impls
    E0203, // type parameter has more than one relaxed default bound,
           // and only one is supported
    E0207, // type parameter is not constrained by the impl trait, self type, or predicate
    E0208,
    E0209, // builtin traits can only be implemented on structs or enums
    E0210, // type parameter is not constrained by any local type
    E0211,
    E0212, // cannot extract an associated type from a higher-ranked trait bound
    E0213, // associated types are not accepted in this context
    E0214, // parenthesized parameters may only be used with a trait
    E0215, // angle-bracket notation is not stable with `Fn`
    E0216, // parenthetical notation is only stable with `Fn`
    E0217, // ambiguous associated type, defined in multiple supertraits
    E0218, // no associated type defined
    E0219, // associated type defined in higher-ranked supertrait
    E0220, // associated type not found for type parameter
    E0221, // ambiguous associated type in bounds
    E0222, // variadic function must have C calling convention
    E0223, // ambiguous associated type
    E0224, // at least one non-builtin train is required for an object type
    E0225, // only the builtin traits can be used as closure or object bounds
    E0226, // only a single explicit lifetime bound is permitted
    E0227, // ambiguous lifetime bound, explicit lifetime bound required
    E0228, // explicit lifetime bound required
    E0229, // associated type bindings are not allowed here
    E0230, // there is no type parameter on trait
    E0231, // only named substitution parameters are allowed
    E0232, // this attribute must have a value
    E0233,
    E0234,
    E0235, // structure constructor specifies a structure of type but
    E0236, // no lang item for range syntax
    E0237, // no lang item for range syntax
    E0238, // parenthesized parameters may only be used with a trait
    E0239, // `next` method of `Iterator` trait has unexpected type
    E0240,
    E0241,
    E0242, // internal error looking up a definition
    E0245, // not a trait
    E0246, // illegal recursive type
    E0247, // found module name used as a type
    E0248, // found value name used as a type
    E0318, // can't create default impls for traits outside their crates
    E0319, // trait impls for defaulted traits allowed just for structs/enums
    E0320, // recursive overflow during dropck
    E0321, // extended coherence rules for defaulted traits violated
    E0323, // implemented an associated const when another trait item expected
    E0324, // implemented a method when another trait item expected
    E0325, // implemented an associated type when another trait item expected
    E0326, // associated const implemented with different type from trait
    E0327, // referred to method instead of constant in match pattern
    E0328, // cannot implement Unsize explicitly
    E0366, // dropck forbid specialization to concrete type or region
    E0367, // dropck forbid specialization to predicate not in struct/enum
    E0369, // binary operation `<op>` cannot be applied to types
    E0371, // impl Trait for Trait is illegal
    E0372, // impl Trait for Trait where Trait is not object safe
    E0374, // the trait `CoerceUnsized` may only be implemented for a coercion
           // between structures with one field being coerced, none found
    E0375, // the trait `CoerceUnsized` may only be implemented for a coercion
           // between structures with one field being coerced, but multiple
           // fields need coercions
    E0376, // the trait `CoerceUnsized` may only be implemented for a coercion
           // between structures
    E0377  // the trait `CoerceUnsized` may only be implemented for a coercion
           // between structures with the same definition
}<|MERGE_RESOLUTION|>--- conflicted
+++ resolved
@@ -364,19 +364,20 @@
 [iss20126]: https://github.com/rust-lang/rust/issues/20126
 "##,
 
-<<<<<<< HEAD
 E0197: r##"
 Inherent implementations (one that do not implement a trait but provide
 methods associated with a type) are always safe because they are not
 implementing an unsafe trait. Removing the unsafe keyword from the inherent
 implementation will resolve this error.
 
+```
 struct Foo;
 
 // this will cause this error
 unsafe impl Foo { }
 // converting it to this will fix it
 impl Foo { }
+```
 
 "##,
 
@@ -386,12 +387,14 @@
 so negative implementations are always safe and never need to be marked as
 unsafe.
 
+```
 struct Foo;
 
 // unsafe is unnecessary
 unsafe impl !Clone for Foo { }
 // this will compile
 impl !Clone for Foo { }
+```
 
 "##,
 
@@ -400,6 +403,7 @@
 implementation for a safe trait unsafe will cause a compiler error. Removing the
 unsafe marker on the trait noted in the error will resolve this problem.
 
+```
 struct Foo;
 
 trait Bar { }
@@ -408,6 +412,7 @@
 unsafe impl Bar for Foo { }
 // this will compile
 impl Bar for Foo { }
+```
 
 "##,
 
@@ -416,6 +421,7 @@
 implementation for an unsafe trait isn't marked as unsafe. This may be resolved
 by marking the unsafe implementation as unsafe.
 
+```
 struct Foo;
 
 unsafe trait Bar { }
@@ -424,8 +430,10 @@
 impl Bar for Foo { }
 // this will compile
 unsafe impl Bar for Foo { }
-
-=======
+```
+
+"##,
+
 E0201: r##"
 It is an error to define a method--a trait method or an inherent method--more
 than once.
@@ -442,7 +450,6 @@
     fn bar(&self) -> bool { self.0 > 5 }
 }
 ```
->>>>>>> 571f371b
 "##,
 
 E0204: r##"
@@ -711,14 +718,6 @@
     E0194,
     E0195, // lifetime parameters or bounds on method do not match the trait declaration
     E0196, // cannot determine a type for this closure
-<<<<<<< HEAD
-    E0201, // duplicate method in trait impl
-=======
-    E0197, // inherent impls cannot be declared as unsafe
-    E0198, // negative implementations are not unsafe
-    E0199, // implementing trait is not unsafe
-    E0200, // trait requires an `unsafe impl` declaration
->>>>>>> 571f371b
     E0202, // associated items are not allowed in inherent impls
     E0203, // type parameter has more than one relaxed default bound,
            // and only one is supported
